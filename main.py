--- conflicted
+++ resolved
@@ -61,15 +61,7 @@
         qval_list = [el for el in pset_items.values()]
         print(f"Average Q value for {pset} was {np.mean(qval_list)}")
         ep_reward = [el for el in ep_reward[pset].values()]
-<<<<<<< HEAD
-        plt.scatter(x=ep_reward, y=qval_list)
-        plt.xlabel("episode reward")
-        plt.ylabel("grapj q set steps")
-        plt.savefig(f"pset20-91gen.png")
-
-=======
         print(f"Average episode reward for {pset} was {np.mean(ep_reward)}")
->>>>>>> c3e4ba39
 
 
 
